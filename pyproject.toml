--- conflicted
+++ resolved
@@ -33,11 +33,7 @@
     "anyio==4.10.0",  # We need to pin this version otherwise listing mcp tools using fastmcp within runner fails
     "sqlalchemy[mypy]>=2.0.44",
 ]
-<<<<<<< HEAD
-requires-python = ">=3.10,<=3.13.1"
-=======
 requires-python = ">=3.10,<3.14"
->>>>>>> b0240ab3
 readme = "README.md"
 license = {text = "MIT"}
 dynamic = ["version"]

--- conflicted
+++ resolved
@@ -1,101 +1,49 @@
-<<<<<<< HEAD
-[project]
-name = "askui"
-version = "0.2.4"
-description = "Automate computer tasks in Python"
-authors = [
-    {name = "askui GmbH", email = "info@askui.com"},
-]
-dependencies = [
-    "grpcio>=1.67.0",
-    "grpcio-tools>=1.67.0",
-    "pillow>=11.0.0",
-    "pydantic>=2.9.2",
-    "anthropic>=0.37.1",
-    "rich>=13.9.4",
-    "pyperclip>=1.9.0",
-    "gradio-client>=1.4.3",
-    "requests>=2.32.3",
-    "Jinja2>=3.1.4",
-    "pydantic-settings>=2.7.0",
-    "tenacity>=9.0.0",
-    "python-dateutil>=2.9.0.post0",
-    "openai>=1.61.1",
-]
-requires-python = ">=3.10"
-readme = "README.md"
-license = {text = "MIT"}
-
-[build-system]
-requires = ["hatchling"]
-build-backend = "hatchling.build"
-
-[tool.pdm]
-distribution = true
-
-[tool.pdm.scripts]
-test = "pytest"
-sort = "isort ."
-format = "black ."
-lint = "ruff check ."
-checks = {composite = ["sort . -c", "format . --check"]}
-fix = {composite = ["sort", "format", "lint"]}
-
-[dependency-groups]
-test = [
-    "pytest>=8.3.4",
-    "isort>=6.0.0",
-    "black>=25.1.0",
-    "ruff>=0.9.5",
-]
-=======
-[project]
-name = "askui"
-version = "0.2.3"
-description = "Automate computer tasks in Python"
-authors = [
-    {name = "askui GmbH", email = "info@askui.com"},
-]
-dependencies = [
-    "grpcio>=1.67.0",
-    "grpcio-tools>=1.67.0",
-    "pillow>=11.0.0",
-    "pydantic>=2.9.2",
-    "anthropic>=0.37.1",
-    "rich>=13.9.4",
-    "pyperclip>=1.9.0",
-    "gradio-client>=1.4.3",
-    "requests>=2.32.3",
-    "Jinja2>=3.1.4",
-    "pydantic-settings>=2.7.0",
-    "tenacity>=9.0.0",
-    "python-dateutil>=2.9.0.post0",
-    "openai>=1.61.1",
-]
-requires-python = ">=3.10"
-readme = "README.md"
-license = {text = "MIT"}
-
-[build-system]
-requires = ["hatchling"]
-build-backend = "hatchling.build"
-
-[tool.pdm]
-distribution = true
-
-[tool.pdm.scripts]
-test = "pytest"
-sort = "isort ."
-format = "black ."
-lint = "ruff check ."
-checks = {composite = ["sort . -c", "format . --check"]}
-fix = {composite = ["sort", "format", "lint"]}
-
-[dependency-groups]
-test = [
-    "pytest>=8.3.4",
-    "isort>=6.0.0",
-    "black>=25.1.0",
-    "ruff>=0.9.5",
-]
->>>>>>> d31f62f6
+[project]
+name = "askui"
+version = "0.2.4"
+description = "Automate computer tasks in Python"
+authors = [
+    {name = "askui GmbH", email = "info@askui.com"},
+]
+dependencies = [
+    "grpcio>=1.67.0",
+    "grpcio-tools>=1.67.0",
+    "pillow>=11.0.0",
+    "pydantic>=2.9.2",
+    "anthropic>=0.37.1",
+    "rich>=13.9.4",
+    "pyperclip>=1.9.0",
+    "gradio-client>=1.4.3",
+    "requests>=2.32.3",
+    "Jinja2>=3.1.4",
+    "pydantic-settings>=2.7.0",
+    "tenacity>=9.0.0",
+    "python-dateutil>=2.9.0.post0",
+    "openai>=1.61.1",
+]
+requires-python = ">=3.10"
+readme = "README.md"
+license = {text = "MIT"}
+
+[build-system]
+requires = ["hatchling"]
+build-backend = "hatchling.build"
+
+[tool.pdm]
+distribution = true
+
+[tool.pdm.scripts]
+test = "pytest"
+sort = "isort ."
+format = "black ."
+lint = "ruff check ."
+checks = {composite = ["sort . -c", "format . --check"]}
+fix = {composite = ["sort", "format", "lint"]}
+
+[dependency-groups]
+test = [
+    "pytest>=8.3.4",
+    "isort>=6.0.0",
+    "black>=25.1.0",
+    "ruff>=0.9.5",
+]
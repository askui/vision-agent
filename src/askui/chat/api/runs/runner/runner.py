--- conflicted
+++ resolved
@@ -7,7 +7,6 @@
 from asyncer import asyncify, syncify
 
 from askui.chat.api.assistants.models import Assistant
-from askui.chat.api.assistants.seeds import ANDROID_AGENT
 from askui.chat.api.mcp_clients.manager import McpClientManagerManager
 from askui.chat.api.messages.chat_history_manager import ChatHistoryManager
 from askui.chat.api.models import RunId, ThreadId, WorkspaceId
@@ -26,43 +25,11 @@
 from askui.models.shared.agent_message_param import MessageParam
 from askui.models.shared.agent_on_message_cb import OnMessageCbParam
 from askui.models.shared.settings import ActSettings, MessageSettings
-from askui.models.shared.tools import Tool, ToolCollection
+from askui.models.shared.tools import  ToolCollection
 
 logger = logging.getLogger(__name__)
 
 
-<<<<<<< HEAD
-=======
-def _get_android_tools() -> list[Tool]:
-    from askui.tools.android.agent_os_facade import AndroidAgentOsFacade
-    from askui.tools.android.ppadb_agent_os import PpadbAgentOs
-    from askui.tools.android.tools import (
-        AndroidDragAndDropTool,
-        AndroidKeyCombinationTool,
-        AndroidKeyTapEventTool,
-        AndroidScreenshotTool,
-        AndroidShellTool,
-        AndroidSwipeTool,
-        AndroidTapTool,
-        AndroidTypeTool,
-    )
-
-    agent_os = PpadbAgentOs()
-    agent_os.connect()
-    act_agent_os_facade = AndroidAgentOsFacade(agent_os)
-    return [
-        AndroidScreenshotTool(act_agent_os_facade),
-        AndroidTapTool(act_agent_os_facade),
-        AndroidTypeTool(act_agent_os_facade),
-        AndroidDragAndDropTool(act_agent_os_facade),
-        AndroidKeyTapEventTool(act_agent_os_facade),
-        AndroidSwipeTool(act_agent_os_facade),
-        AndroidKeyCombinationTool(act_agent_os_facade),
-        AndroidShellTool(act_agent_os_facade),
-    ]
-
-
->>>>>>> dba5808c
 class RunnerRunService(ABC):
     @abstractmethod
     def retrieve(self, thread_id: ThreadId, run_id: RunId) -> Run:

--- conflicted
+++ resolved
@@ -100,11 +100,8 @@
             mcp_client_manager_manager=self._mcp_client_manager_manager,
             run_service=self,
             settings=self._settings,
-<<<<<<< HEAD
             last_message_id=last_message_id,
-=======
             model=params.model,
->>>>>>> b17eaf2a
         )
 
         async def event_generator() -> AsyncGenerator[Event, None]:

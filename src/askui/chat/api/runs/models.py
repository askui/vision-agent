--- conflicted
+++ resolved
@@ -41,11 +41,8 @@
 
     stream: bool = False
     assistant_id: AssistantId
-<<<<<<< HEAD
     last_message_id: MessageId | None = None
-=======
     model: str | None = None
->>>>>>> b17eaf2a
 
 
 class RunStart(BaseModel):

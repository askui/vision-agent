--- conflicted
+++ resolved
@@ -63,11 +63,7 @@
     def __build_base_url(self, endpoint: str = "inference") -> str:
         return f"{self.inference_endpoint}/api/v3/workspaces/{self.workspace_id}/{endpoint}"
 
-<<<<<<< HEAD
-    def predict(self, image: Union[pathlib.Path, Image.Image], locator: str) -> tuple[int | None, int | None]:
-=======
-    def predict(self, image: Union[pathlib.Path, Image.Image], instruction: str, ai_elements: List[pathlib.Path] = None) -> tuple[int | None, int | None]:
->>>>>>> b7d8aaea
+    def predict(self, image: Union[pathlib.Path, Image.Image], locator: str, ai_elements: List[pathlib.Path] = None) -> tuple[int | None, int | None]:
         response = requests.post(
             self.__build_base_url(),
             json={
@@ -95,21 +91,15 @@
         askui_locator = f'Click on pta "{locator}"'
         return self.predict(image, askui_locator)
     
-<<<<<<< HEAD
     def locate_ocr_prediction(self, image: Union[pathlib.Path, Image.Image], locator: str) -> tuple[int | None, int | None]:
         askui_locator = f'Click on with text "{locator}"'
         return self.predict(image, askui_locator)
-=======
-    def click_ocr_prediction(self, image: Union[pathlib.Path, Image.Image], instruction: str) -> tuple[int | None, int | None]:
-        askui_instruction = f'Click on with text "{instruction}"'
-        return self.predict(image, askui_instruction)
     
-    def click_ai_element_prediction(self, image: Union[pathlib.Path, Image.Image], instruction: str) -> tuple[int | None, int | None]:
+    def locate_ai_element_prediction(self, image: Union[pathlib.Path, Image.Image], locator: str) -> tuple[int | None, int | None]:
         ai_elements = self.ai_element_collection.find(instruction)
 
         if len(ai_elements) == 0:
-            raise AiElementNotFound(f"Could not locate AI element with name '{instruction}'")
+            raise AiElementNotFound(f"Could not locate AI element with name '{locator}'")
         
-        askui_instruction = f'Click on custom element with text "{instruction}"'
-        return self.predict(image, askui_instruction, ai_elements=ai_elements)
->>>>>>> b7d8aaea
+        askui_instruction = f'Click on custom element with text "{locator}"'
+        return self.predict(image, askui_instruction, ai_elements=ai_elements)
--- conflicted
+++ resolved
@@ -11,11 +11,8 @@
 COMPUTER_USE_20250124_BETA_FLAG = "computer-use-2025-01-24"
 COMPUTER_USE_20251124_BETA_FLAG = "computer-use-2025-11-24"
 
-<<<<<<< HEAD
 TRUNCATION_STRATEGY = Literal["simple", "latest_image_only"]
-=======
 CACHING_STRATEGY = Literal["read", "write", "both", "no"]
->>>>>>> c1a4fb3f
 
 
 class MessageSettings(BaseModel):
@@ -51,10 +48,8 @@
     model_config = ConfigDict(arbitrary_types_allowed=True)
 
     messages: MessageSettings = Field(default_factory=MessageSettings)
-<<<<<<< HEAD
     truncation: TruncationStrategySettings = Field(
         default_factory=TruncationStrategySettings
-=======
 
 
 class CachedExecutionToolSettings(BaseModel):
@@ -67,5 +62,4 @@
     filename: str = ""
     execute_cached_trajectory_tool_settings: CachedExecutionToolSettings = (
         CachedExecutionToolSettings()
->>>>>>> c1a4fb3f
     )